/*

The MIT License (MIT)

Copyright (c) 2015-2017 Secret Lab Pty. Ltd. and Yarn Spinner contributors.

Permission is hereby granted, free of charge, to any person obtaining a copy
of this software and associated documentation files (the "Software"), to deal
in the Software without restriction, including without limitation the rights
to use, copy, modify, merge, publish, distribute, sublicense, and/or sell
copies of the Software, and to permit persons to whom the Software is
furnished to do so, subject to the following conditions:

The above copyright notice and this permission notice shall be included in all
copies or substantial portions of the Software.

THE SOFTWARE IS PROVIDED "AS IS", WITHOUT WARRANTY OF ANY KIND, EXPRESS OR
IMPLIED, INCLUDING BUT NOT LIMITED TO THE WARRANTIES OF MERCHANTABILITY,
FITNESS FOR A PARTICULAR PURPOSE AND NONINFRINGEMENT. IN NO EVENT SHALL THE
AUTHORS OR COPYRIGHT HOLDERS BE LIABLE FOR ANY CLAIM, DAMAGES OR OTHER
LIABILITY, WHETHER IN AN ACTION OF CONTRACT, TORT OR OTHERWISE, ARISING FROM,
OUT OF OR IN CONNECTION WITH THE SOFTWARE OR THE USE OR OTHER DEALINGS IN THE
SOFTWARE.

*/

using System;
using System.IO;
using System.Collections;
using System.Collections.Generic;
using System.Globalization;
using System.Runtime.Serialization;
using YarnSpinner;
using System.Text;

namespace Yarn {

    /// <summary>
    /// A line of dialogue, sent from the <see cref="Dialogue"/> to the
    /// game.
    /// </summary>
    /// <remarks>
    /// When the game receives a <see cref="Line"/>, it should do the
    /// following things to prepare the line for presentation to the user. 
    ///
    /// 1. Use the value in the <see cref="ID"/> field to look up the
    /// appropriate user-facing text in the string table. 
    ///
    /// 2. For each of the entries in the <see cref="Substitutions"/>
    /// field, replace the corresponding placeholder with the entry. That
    /// is, the text "`{0}`" should be replaced with the value of
    /// `Substitutions[0]`, "`{1}`" with `Substitutions[1]`, and so on. 
    ///
    /// 3. Use <see cref="Dialogue.ExpandFormatFunctions(string, string)"/>
    /// to expand all [format functions]({{|ref
    /// "/docs/syntax.md#format-functions"|}}) in the line.
    ///
    /// You do not create instances of this struct yourself. They are
    /// created by the <see cref="Dialogue"/> during program execution.
    /// </remarks>
    /// <seealso cref="Dialogue.LineHandler"/>
    public struct Line {
        internal Line(string stringID) : this()
        {
            this.ID = stringID;
            this.Substitutions = new string[] {};
        }

        /// <summary>
        /// The string ID for this line.
        /// </summary>
        public string ID;

        /// <summary>
        /// The text of the line.
        /// </summary>
        [Obsolete("This field will always be empty; lines do not contain their own text. Instead, use the ID field to look up the text in the string table.")]
        public string Text;

        /// <summary>
        /// The values that should be inserted into the user-facing text
        /// before delivery.
        /// </summary>
        public string[] Substitutions;
    }

    /// <summary>
    /// A set of <see cref="OptionSet.Option"/>s, sent from the <see
    /// cref="Dialogue"/> to the game.
    /// </summary>
    /// <remarks>
    /// You do not create instances of this struct yourself. They are
    /// created by the <see cref="Dialogue"/> during program execution.
    /// </remarks>
    /// <seealso cref="Dialogue.OptionsHandler"/>
    public struct OptionSet {
        internal OptionSet(Option[] options)
        {
            Options = options;
        }

        /// <summary>
        /// An option to be presented to the user.
        /// </summary>
        public struct Option {
            internal Option(Line line, int id)
            {
                Line = line;
                ID = id;
            }

            /// <summary>
            /// Gets the <see cref="Line"/> that should be presented to the
            /// user for this option.
            /// </summary>
            /// <remarks>
            /// See the documentation for the <see cref="Yarn.Line"/> class
            /// for information on how to prepare a line before presenting
            /// it to the user. 
            /// </remarks>
            public Line Line {get; private set;}

            /// <summary>
            /// Gets the identifying number for this option.
            /// </summary>
            /// <remarks>
            /// When the user selects this option, this value should be
            /// used as the parameter for <see
            /// cref="Dialogue.SetSelectedOption(int)"/>.
            /// </remarks>
            public int ID {get; private set;}
        }
        
        /// <summary>
        /// Gets the <see cref="Option"/>s that should be presented to the
        /// user.
        /// </summary>
        /// <seealso cref="Option"/>
        public Option[] Options {get; private set;}
    }

    /// <summary>
    /// A command, sent from the <see cref="Dialogue"/> to the game.
    /// </summary>
    /// <remarks>
    /// You do not create instances of this struct yourself. They are
    /// created by the <see cref="Dialogue"/> during program execution.
    /// </remarks>
    /// <seealso cref="Dialogue.CommandHandler"/>    
    public struct Command {
        internal Command(string text)
        {
            Text = text;
        }

        /// <summary>
        /// Gets the text of the command.
        /// </summary>
        public string Text {get; private set;}
    }

<<<<<<< HEAD
    /// <summary>
    /// Represents a method that receives diagnostic messages and error
    /// information from a <see cref="Dialogue"/>.
    /// </summary>
    /// <remarks>
    /// The text that this delegate receives may be output to a console, or
    /// sent to a log.
    /// </remarks>
    /// <param name="message">The text that should be logged.</param>
    public delegate void Logger(string message);
=======
    /// Information about stuff that the client should handle.
    /** (Currently this just wraps a single field, but doing it like this
     * gives us the option to add more stuff later without breaking the API.)
     */
    public struct Line { public string text; }
    public struct Options { public IList<string> options; }
    public struct OptionNames { public IList<string> optionNames; }
    public struct Command { public string text; }
>>>>>>> 5944abcf

    /// <summary>Provides a mechanism for storing and retrieving instances
    /// of the <see cref="Value"/> class.</summary>
    public interface VariableStorage {

        /// <summary>
        /// Stores a <see cref="Value"/>.
        /// </summary>
        /// <param name="variableName">The name to associate with this
        /// variable.</param>
        /// <param name="value">The value to store.</param>
        void SetValue(string variableName, Value value);

        // some convenience setters

        /// <summary>
        /// Stores a <see cref="string"/> as a <see cref="Value"/>.
        /// </summary>
        /// <param name="variableName">The name to associate with this
        /// variable.</param>
        /// <param name="stringValue">The string to store.</param>
        void SetValue(string variableName, string stringValue);

        /// <summary>
        /// Stores a <see cref="float"/> as a <see cref="Value"/>.
        /// </summary>
        /// <param name="variableName">The name to associate with this
        /// variable.</param>
        /// <param name="floatValue">The number to store.</param>
        void SetValue(string variableName, float floatValue);

        /// <summary>
        /// Stores a <see cref="bool"/> as a <see cref="Value"/>.
        /// </summary>
        /// <param name="variableName">The name to associate with this
        /// variable.</param>
        /// <param name="boolValue">The boolean value to store.</param>
        void SetValue(string variableName, bool boolValue);

        /// <summary>
        /// Retrieves a <see cref="Value"/> by name.
        /// </summary>
        /// <param name="variableName">The name of the variable to retrieve
        /// the value of.</param>
        /// <returns>The <see cref="Value"/>. If a variable by the name of
        /// `variableName` is not present, returns a value representing
        /// `null`.</returns>
        Value GetValue(string variableName);

        /// <summary>
        /// Removes all variables from storage.
        /// </summary>
        void Clear();
    }

    /// <summary>
    /// An abstract class that implements convenience methods for
    /// converting values to instances of <see cref="Value"/>. 
    /// </summary>
    /// <remarks>
    /// If you subclass this, you only have to implement <see
    /// cref="BaseVariableStorage.SetValue(string, Value)"/>, <see
    /// cref="BaseVariableStorage.GetValue(string)"/> and <see
    /// cref="BaseVariableStorage.Clear"/>.
    /// </remarks>
    /// <inheritdoc cref="VariableStorage"/>
    public abstract class BaseVariableStorage : VariableStorage {

        /// <inheritdoc/>
        public virtual void SetValue(string variableName, string stringValue)
        {
            Value val = new Yarn.Value(stringValue);
            SetValue(variableName, val);
        }

        /// <inheritdoc/>
        public virtual void SetValue(string variableName, float floatValue)
        {
            Value val = new Yarn.Value(floatValue);
            SetValue(variableName, val);
        }

        /// <inheritdoc/>
        public virtual void SetValue(string variableName, bool boolValue)
        {
            Value val = new Yarn.Value(boolValue);
            SetValue(variableName, val);
        }

        /// <inheritdoc/>
        public abstract void SetValue(string variableName, Value value);

        /// <inheritdoc/>
        public abstract Value GetValue(string variableName);

        /// <inheritdoc/>
        public abstract void Clear();
    }

    /// <summary>
    /// A simple concrete subclass of <see cref="BaseVariableStorage"/> that
    /// keeps all variables in memory.
    /// </summary>
    public class MemoryVariableStore : Yarn.BaseVariableStorage
    {

        private Dictionary<string, Value> variables = new Dictionary<string, Value>();

        /// <inheritdoc/>
        public override void SetValue(string variableName, Value value)
        {
            variables[variableName] = value;
        }

        /// <inheritdoc/>
        public override Value GetValue(string variableName)
        {
            Value value = Value.NULL;
            if (variables.ContainsKey(variableName))
            {
                value = variables[variableName];
            }
            return value;
        }

        /// <inheritdoc/>
        public override void Clear()
        {
            variables.Clear();
        }
    }

    /// <summary>
    /// Co-ordinates the execution of Yarn programs.
    /// </summary>
    public class Dialogue {

        /// We'll ask this object for the state of variables
        internal VariableStorage variableStorage {get;set;}
		
        /// <summary>
        /// Invoked when the Dialogue needs to report debugging information.
        /// </summary>
        public Logger LogDebugMessage {get;set;}

        /// <summary>
        /// Invoked when the Dialogue needs to report an error.
        /// </summary>
        public Logger LogErrorMessage {get;set;}

        /// <summary>The node that execution will start from.</summary>
        public const string DEFAULT_START = "Start";

        // A string used to mark where a value should be injected in a
        // format function. Generated during format function parsing; not
        // typed by a human.
        private const string FormatFunctionValuePlaceholder = "<VALUE PLACEHOLDER>";

        private Program _program;

        /// <summary>Gets or sets the compiled Yarn program.</summary>
        internal Program Program
        {
            get => _program;
            set
            {
                _program = value;

                vm.Program = value;
                vm.ResetState();
            }
        }

        /// <summary>
        /// Gets a value indicating whether the Dialogue is currently executing Yarn instructions.
        /// </summary>
        public bool IsActive => vm.executionState != VirtualMachine.ExecutionState.Stopped;

        /// <summary>
        /// Used as a return type by handlers (such as the <see
        /// cref="LineHandler"/>) to indicate whether a <see
        /// cref="Dialogue"/> should suspend execution, or continue
        /// executing, after it has called the handler.
        /// </summary>
        /// <seealso cref="LineHandler"/>
        /// <seealso cref="CommandHandler"/>
        /// <seealso cref="NodeCompleteHandler"/>
        public enum HandlerExecutionType {

            /// <summary>
            /// Indicates that the <see cref="Dialogue"/> should suspend
            /// execution.
            /// </summary>
            PauseExecution,

            /// <summary>
            /// Indicates that the <see cref="Dialogue"/> should continue
            /// execution.
            /// </summary>
            ContinueExecution,
        }

<<<<<<< HEAD
        /// <summary>
        /// Represents the method that is called when the Dialogue delivers
        /// a <see cref="Line"/>.
        /// </summary>
        /// <param name="line">The <see cref="Line"/> that has been
        /// delivered.</param>
        /// <returns>Whether the <see cref="Dialogue"/> should suspend
        /// execution after delivering this line.</returns>
        /// <seealso cref="HandlerExecutionType"/>
        /// <seealso cref="OptionsHandler"/>
        /// <seealso cref="CommandHandler"/>
        /// <seealso cref="NodeStartHandler"/>
        /// <seealso cref="NodeCompleteHandler"/>
        /// <seealso cref="DialogueCompleteHandler"/>
        public delegate HandlerExecutionType LineHandler(Line line);

        /// <summary>
        /// Represents the method that is called when the Dialogue delivers
        /// an <see cref="OptionSet"/>.
        /// </summary>
        /// <param name="options">The <see cref="OptionSet"/> that has been
        /// delivered.</param>
        /// <remarks>
        /// Unlike <see cref="LineHandler"/>, <see cref="OptionsHandler"/>
        /// does not return a <see cref="HandlerExecutionType"/> to signal
        /// that the Dialogue should suspend execution. This is because the
        /// Dialogue will _always_ need to wait for the user to make a
        /// selection before execution can resume.
        /// </remarks>
        /// <seealso cref="LineHandler"/>
        /// <seealso cref="CommandHandler"/>
        /// <seealso cref="NodeStartHandler"/>
        /// <seealso cref="NodeCompleteHandler"/>
        /// <seealso cref="DialogueCompleteHandler"/>
        public delegate void OptionsHandler(OptionSet options);

        /// <summary>
        /// Represents the method that is called when the Dialogue delivers
        /// a <see cref="Command"/>.
        /// </summary>
        /// <param name="command">The <see cref="Command"/> that has been
        /// delivered.</param>
        /// <returns>Whether the <see cref="Dialogue"/> should suspend
        /// execution after delivering this command.</returns>
        /// <seealso cref="HandlerExecutionType"/>
        /// <seealso cref="LineHandler"/>
        /// <seealso cref="OptionsHandler"/>
        /// <seealso cref="NodeStartHandler"/>
        /// <seealso cref="NodeCompleteHandler"/>
        /// <seealso cref="DialogueCompleteHandler"/>
        public delegate HandlerExecutionType CommandHandler(Command command);

        /// <summary>
        /// Represents the method that is called when the Dialogue reaches
        /// the end of a node.
        /// </summary>
        /// <param name="completedNodeName">The name of the node.</param>
        /// <returns>Whether the <see cref="Dialogue"/> should suspend
        /// execution after this method has been called.</returns>
        /// <remarks>
        /// This method may be called multiple times over the course of
        /// code execution. A node being complete does not necessarily
        /// represent the end of the conversation.
        /// </remarks>
        /// <seealso cref="HandlerExecutionType"/>
        /// <seealso cref="LineHandler"/>
        /// <seealso cref="OptionsHandler"/>
        /// <seealso cref="CommandHandler"/>
        /// <seealso cref="NodeStartHandler"/>
        /// <seealso cref="DialogueCompleteHandler"/>
        public delegate HandlerExecutionType NodeCompleteHandler(string completedNodeName);

        /// <summary>
        /// Represents the method that is called when the Dialogue begins
        /// executing a node.
        /// </summary>
        /// <param name="startedNodeName">The name of the node.</param>
        /// <returns>Whether the <see cref="Dialogue"/> should suspend
        /// execution after this method has been called.</returns>
        /// <seealso cref="HandlerExecutionType"/>
        /// <seealso cref="LineHandler"/>
        /// <seealso cref="OptionsHandler"/>
        /// <seealso cref="CommandHandler"/>
        /// <seealso cref="NodeCompleteHandler"/>
        /// <seealso cref="DialogueCompleteHandler"/>
        public delegate HandlerExecutionType NodeStartHandler(string startedNodeName);

        /// <summary>
        /// Represents the method that is called when the dialogue has
        /// reached its end, and no more code remains to be run.
        /// </summary>
        /// <seealso cref="LineHandler"/>
        /// <seealso cref="OptionsHandler"/>
        /// <seealso cref="CommandHandler"/>
        /// <seealso cref="NodeStartHandler"/>
        /// <seealso cref="NodeCompleteHandler"/>
        public delegate void DialogueCompleteHandler();

        /// <summary>
        /// Gets or sets the <see cref="LineHandler"/> that is called when
        /// a line is ready to be shown to the user.
        /// </summary>
        public LineHandler lineHandler
        {
            get => vm.lineHandler;
            set => vm.lineHandler = value;
        }

        /// <summary>
        /// Gets or sets the <see cref="OptionsHandler"/> that is called
        /// when a set of options are ready to be shown to the user.
        /// </summary>
        /// <remarks>
        /// The Options Handler delivers an <see cref="OptionSet"/> to the
        /// game. Before <see cref="Continue"/> can be called to resume
        /// execution, <see cref="SetSelectedOption"/> must be called to
        /// indicate which <see cref="OptionSet.Option"/> was selected by the user.
        /// If <see cref="SetSelectedOption"/> is not called, an exception
        /// is thrown.
        /// </remarks>
        public OptionsHandler optionsHandler
        {
            get => vm.optionsHandler;
            set => vm.optionsHandler = value;
        }
=======
        /// The client should show a list of options, and call
        /// setSelectedOptionDelegate before asking for the
        /// next line. It's an error if you don't.
        public class OptionSetResult : RunnerResult {
            public Options options;
            public OptionNames optionNames;
            public OptionChooser setSelectedOptionDelegate;

            public OptionSetResult (IList<string> optionStrings, IList<string> optionNameStrings , OptionChooser setSelectedOption) {
                var options = new Options();
                var optionNames = new OptionNames();
                options.options = optionStrings;
                optionNames.optionNames = optionNameStrings;
                this.options = options;
                this.optionNames = optionNames;
                this.setSelectedOptionDelegate = setSelectedOption;
            }
>>>>>>> 5944abcf

        /// <summary>
        /// Gets or sets the <see cref="CommandHandler"/> that is called
        /// when a command is to be delivered to the game.
        /// </summary>
        public CommandHandler commandHandler
        {
            get => vm.commandHandler;
            set => vm.commandHandler = value;
        }

        /// <summary>
        /// Gets or sets the <see cref="NodeStartHandler"/> that is called
        /// when a node is started.
        /// </summary>
        public NodeStartHandler nodeStartHandler
        {
            get => vm.nodeStartHandler;
            set => vm.nodeStartHandler = value;
        }

        /// <summary>
        /// Gets or sets the <see cref="NodeCompleteHandler"/> that is called
        /// when a node is complete.
        /// </summary>
        public NodeCompleteHandler nodeCompleteHandler
        {
            get => vm.nodeCompleteHandler;
            set => vm.nodeCompleteHandler = value;
        }

        /// <summary>
        /// Gets or sets the <see cref="DialogueCompleteHandler"/> that is called
        /// when the dialogue reaches its end.
        /// </summary>
        public DialogueCompleteHandler dialogueCompleteHandler
        {
            get => vm.dialogueCompleteHandler;
            set => vm.dialogueCompleteHandler = value;
        }

        private VirtualMachine vm;

        /// <summary>
        /// Gets the <see cref="Library"/> that this Dialogue uses to
        /// locate functions.
        /// </summary>
        /// <remarks>
        /// When the Dialogue is constructed, the Library is initialized
        /// with the built-in operators like `+`, `-`, and so on.
        /// </remarks>
        public Library library { get; internal set; }

        /// <summary>
        /// Initializes a new instance of the <see cref="Dialogue"/> class.
        /// </summary>
        /// <param name="variableStorage">The <see cref="VariableStorage"/>
        /// that this Dialogue should use.</param>
        public Dialogue(Yarn.VariableStorage variableStorage)
        {
            this.variableStorage = variableStorage ?? throw new ArgumentNullException(nameof(variableStorage));
            library = new Library();

            this.vm = new VirtualMachine(this);

            library.ImportLibrary(new StandardLibrary());
        }

        /// <summary>
        /// Loads all nodes from the provided <see cref="Yarn.Program"/>.
        /// </summary>
        /// <remarks>
        /// This method replaces any existing nodes have been loaded. If
        /// you want to load nodes from an _additional_ Program, use the
        /// <see cref="AddProgram(Program)"/> method.
        /// </remarks>
        /// <param name="program">The <see cref="Yarn.Program"/> to
        /// use.</param>
        public void SetProgram(Program program) {
            this.Program = program;
        }

        /// <summary>
        /// Loads the nodes from the specified <see cref="Yarn.Program"/>,
        /// and adds them to the nodes already loaded.
        /// </summary>
        /// <param name="program">The additional program to load.</param>
        /// <remarks>
        /// If <see cref="Program"/> is `null`, this method has the effect
        /// as calling
        /// <see cref="SetProgram(Program)"/>.
        /// </remarks>
        public void AddProgram(Program program) {
            if (this.Program == null) {
                SetProgram(program);
                return;
            } else {
                this.Program = Program.Combine(this.Program, program);
            }
            
        }

        /// <summary>
        /// Loads a compiled <see cref="Yarn.Program"/> from a file.
        /// </summary>
        /// <param name="fileName">The path of the file to load.</param>
        /// <remarks>
        /// This method replaces the current value of <see cref="Program"/>
        /// with the result of loading the file.
        ///
        /// This method does not compile Yarn source. To compile Yarn
        /// source code into a <see cref="Yarn.Program"/>, use the <see
        /// cref="Yarn.Compiler"/> class.
        /// </remarks>
        internal void LoadProgram(string fileName)
        {
            var bytes = File.ReadAllBytes(fileName);

            this.Program = Program.Parser.ParseFrom(bytes);
        }

        /// <summary>
        /// Prepares the <see cref="Dialogue"/> that the user intends to
        /// start running a node.
        /// </summary>
        /// <param name="startNode">The name of the node that will be run.
        /// The node have been loaded by calling <see
        /// cref="SetProgram(Program)"/> or <see
        /// cref="AddProgram(Program)"/>.</param>
        /// <remarks>
        /// After this method is called, you call <see cref="Continue"/> to
        /// start executing it.
        /// </remarks>
        /// <throws cref="DialogueException">Thrown when no node named
        /// `startNode` has been loaded.</throws>
        public void SetNode(string startNode = DEFAULT_START)
        {
            vm.SetNode(startNode);
        }

        /// <summary>
        /// Signals to the <see cref="Dialogue"/> that the user has
        /// selected a specified <see cref="OptionSet.Option"/>.
        /// </summary>
        /// <remarks>
        /// After the Dialogue delivers an <see cref="OptionSet"/>, this
        /// method must be called before <see cref="Continue"/> is called.
        ///
        /// The ID number that should be passed as the parameter to this
        /// method should be the <see cref="OptionSet.Option.ID"/> field in
        /// the <see cref="OptionSet.Option"/> that represents the user's
        /// selection.
        /// </remarks>
        /// <param name="selectedOptionID">The ID number of the Option that
        /// the user selected.</param>
        /// <throws cref="DialogueException">Thrown when the Dialogue is
        /// not expecting an option to be selected.</throws>
        /// <throws cref="ArgumentOutOfRangeException">Thrown when
        /// `selectedOptionID` is not a valid option ID.</throws>
        /// <seealso cref="OptionsHandler"/>
        /// <seealso cref="OptionSet"/>
        /// <seealso cref="Continue"/>
        public void SetSelectedOption(int selectedOptionID) {
            vm.SetSelectedOption(selectedOptionID);
        }
        
        /// <summary>
        /// Starts, or continues, execution of the current Program.
        /// </summary>
        /// <remarks>
        /// This method repeatedly executes instructions until one of the
        /// following conditions is encountered:
        /// 
        /// * The <see cref="lineHandler"/>, <see cref="commandHandler"/>,
        /// or <see cref="nodeCompleteHandler"/> return <see
        /// cref="HandlerExecutionType.PauseExecution"/>.
        /// * The <see cref="optionsHandler"/> is called. When this occurs,
        /// the Dialogue is waiting for the user to specify which of the
        /// options has been selected, and <see
        /// cref="SetSelectedOption(int)"/> must be called before <see
        /// cref="Continue"/> is called again.)
        /// * The Program reaches its end. When this occurs, <see
        /// cref="SetNode(string)"/> must be called before <see
        /// cref="Continue"/> is called again.
        /// * An error occurs while executing the Program.
        ///
        /// This method has no effect if it is called while the <see
        /// cref="Dialogue"/> is currently in the process of executing
        /// instructions.
        /// </remarks>
        /// <seealso cref="LineHandler"/>
        /// <seealso cref="OptionsHandler"/>
        /// <seealso cref="CommandHandler"/>
        /// <seealso cref="NodeCompleteHandler"/>
        /// <seealso cref="DialogueCompleteHandler"/>
        /// <seealso cref="HandlerExecutionType"/>
        public void Continue() {
            if (vm.executionState == VirtualMachine.ExecutionState.Running) {
                // Cannot 'continue' an already running VM.
                return;
            }
            vm.Continue();
        }

        /// <summary>
        /// Immediately stops the <see cref="Dialogue"/>.
        /// </summary>
        /// <remarks>
        /// The <see cref="dialogueCompleteHandler"/> will not be called if
        /// the dialogue is ended by calling <see cref="Stop"/>.
        /// </remarks>
        public void Stop() {
            if (vm != null)
                vm.Stop();
        }

        /// <summary>
        /// Gets the names of the nodes in the Program.
        /// </summary>
        public IEnumerable<string> allNodes {
            get {
                return Program.Nodes.Keys;
            }
        }

        /// <summary>
        /// Gets the name of the node that this Dialogue is currently
        /// executing.
        /// </summary>
        /// <remarks>If <see cref="Continue"/> has never been called, this
        /// value will be `null`.</remarks>
        public string currentNode
        {
            get
            {
                if (vm == null)
                {
                    return null;
                }
                else
                {
                    return vm.currentNodeName;
                }

            }
        }

        /// <summary>
        /// Returns the string ID that contains the original, uncompiled
        /// source text for a node.
        /// </summary>
        /// <param name="nodeName">The name of the node.</param>
        /// <returns>The string ID.</returns>
        /// <remarks>
        /// A node's source text will only be present in the string table
        /// if its `tags` header contains `rawText`.
        ///
        /// Because the <see cref="Dialogue"/> class is designed to be
        /// unaware of the contents of the string table, this method does
        /// not test to see if the string table contains an entry with the
        /// line ID. You will need to test for that yourself.
        /// </remarks>
        public string GetStringIDForNode(string nodeName)
        {
            if (Program.Nodes.Count == 0)
            {
                LogErrorMessage("No nodes are loaded!");
                return null;
            }
            else if (Program.Nodes.ContainsKey(nodeName))
            {
                return "line:" + nodeName;
            }
            else
            {
                LogErrorMessage("No node named " + nodeName);
                return null;
            }
        }

        /// <summary>
        /// Returns the tags for the node 'nodeName'.
        /// </summary>
        /// <remarks>
        /// The tags for a node are defined by setting the `tags`
        /// [header]({{|ref "/docs/syntax.md#header"|}}) in the node's source
        /// code. This header must be a space-separated list.
        /// </remarks>      
        /// <param name="nodeName">The name of the node.</param>
        /// <returns>The node's tags, or `null` if the node is not present
        /// in the Program.</returns>
        public IEnumerable<string> GetTagsForNode(string nodeName)
        {
            if (Program.Nodes.Count == 0)
            {
                LogErrorMessage("No nodes are loaded!");
                return null;
            }
            else if (Program.Nodes.ContainsKey(nodeName))
            {
                return Program.GetTagsForNode(nodeName);
            }
            else
            {
                LogErrorMessage("No node named " + nodeName);
                return null;
            }
        }

        /// <summary>
        /// Unloads all nodes from the Dialogue.
        /// </summary>
        public void UnloadAll() {
            Program = null;
        }

        internal String GetByteCode() {
            return Program.DumpCode (library);
        }

        /// <summary>
        /// Gets a value indicating whether a specified node exists in the
        /// Program.
        /// </summary>
        /// <param name="nodeName">The name of the node.</param>
        /// <returns>`true` if a node named `nodeName` exists in the Program, `false` otherwise.</returns>
        public bool NodeExists(string nodeName) {
            if (Program == null) {
                LogErrorMessage ("Tried to call NodeExists, but no nodes " +
                                 "have been compiled!");
                return false;
            }
            if (Program.Nodes == null || Program.Nodes.Count == 0) {
                LogDebugMessage ("Called NodeExists, but there are zero nodes. " +
                                 "This may be an error.");
                return false;
            }
            return Program.Nodes.ContainsKey(nodeName);
        }


        public void Analyse(Analysis.Context context) {
            context.AddProgramToAnalysis (this.Program);
        }

        /// <summary>
        /// Expands all [format functions]({{|ref
        /// "syntax.md#format-functions"|}}) in a given string, using
        /// pluralisation rules specified by the given locale. 
        /// </summary>
        /// <param name="input">The string to process.</param>
        /// <param name="localeCode">The locale code, as an IETF BCP-47
        /// language tag, to use when determining the plural categories of
        /// numbers.</param>
        /// <returns>The original string, with any format functions
        /// replaced with their evaluated versions.</returns>
        /// <throws cref="ArgumentException">Thrown when the string
        /// contains a `plural` or `ordinal` format function, but the
        /// specified value cannot be parsed as a number.</throws>
        public static string ExpandFormatFunctions(string input, string localeCode)
        {
            ParseFormatFunctions(input, out var lineWithReplacements, out var formatFunctions);

            for (int i = 0; i < formatFunctions.Length; i++)
            {
                ParsedFormatFunction function = formatFunctions[i];

                // Apply the "select" format function
                if (function.functionName == "select")
                {
                    if (function.data.TryGetValue(function.value, out string replacement) == false)
                    {
                        replacement = $"<no replacement for {function.value}>";
                    }

                    // Insert the value if needed
                    replacement = replacement.Replace(FormatFunctionValuePlaceholder, function.value);

                    lineWithReplacements = lineWithReplacements.Replace("{" + i + "}", replacement);
                }
                else
                {
                    // Apply the "plural" or "ordinal" format function

                    if (double.TryParse(function.value, out var value) == false)
                    {
                        throw new ArgumentException($"Error while pluralising line '{input}': '{function.value}' is not a number");
                    }

                    CLDRPlurals.PluralCase pluralCase;

                    switch (function.functionName)
                    {
                        case "plural":
                            pluralCase = CLDRPlurals.NumberPlurals.GetCardinalPluralCase(localeCode, value);
                            break;
                        case "ordinal":
                            pluralCase = CLDRPlurals.NumberPlurals.GetOrdinalPluralCase(localeCode, value);
                            break;
                        default:
                            throw new ArgumentException($"Unknown formatting function '{function.functionName}' in line '{input}'");
                    }

                    if (function.data.TryGetValue(pluralCase.ToString().ToLowerInvariant(), out string replacement) == false)
                    {
                        replacement = $"<no replacement for {function.value}>";
                    }

                    // Insert the value if needed
                    replacement = replacement.Replace(FormatFunctionValuePlaceholder, function.value);

                    lineWithReplacements = lineWithReplacements.Replace("{" + i + "}", replacement);

                }
            }
            return lineWithReplacements;
        }

        internal static void ParseFormatFunctions(string input, out string lineWithReplacements, out ParsedFormatFunction[] parsedFunctions)
        {
            var stringReader = new StringReader(input);

            var stringBuilder = new System.Text.StringBuilder();

            var returnedFunctions = new List<ParsedFormatFunction>();

            int next;

            // Read the entirety of the line
            while ((next = stringReader.Read()) != -1)
            {
                char c = (char)next;

                if (c != '[')
                {
                    // plain text!
                    stringBuilder.Append(c);
                }
                else
                {
                    // the start of a format function!

                    ParsedFormatFunction function = new ParsedFormatFunction();


                    // Structure of a format function:
                    // [ name "value" key1="value1" key2="value2" ]

                    // Read the name
                    function.functionName = ExpectID();

                    // Ensure that only valid function names are used
                    switch (function.functionName) {
                        case "select":
                        break;
                        case "plural":
                        break;
                        case "ordinal":
                        break;
                        default:
                        throw new ArgumentException($"Invalid formatting function {function.functionName} in line \"{input}\"");
                    }

                    function.value = ExpectString();

                    function.data = new Dictionary<string, string>();

                    // parse and read the data for this format function
                    while (true)
                    {
                        ConsumeWhitespace();

                        var peek = stringReader.Peek();
                        if ((char)peek == ']')
                        {
                            // we're done adding parameters
                            break;
                        }

                        // this is a key-value pair
                        var key = ExpectID();
                        ExpectCharacter('=');
                        var value = ExpectString();

                        if (function.data.ContainsKey(key))
                        {
                            throw new ArgumentException($"Duplicate value '{key}' in format function inside line \"{input}\"");
                        }

                        function.data.Add(key, value);

                    }

                    // We now expect the end of this format function
                    ExpectCharacter(']');

                    // reached the end of this function; add it to the
                    // list
                    returnedFunctions.Add(function);

                    // and add a placeholder for this function's value
                    stringBuilder.Append("{" + (returnedFunctions.Count - 1) + "}");                    

                    // Local functions used in parsing

                    // id = [_\w][\w0-9_]*
                    string ExpectID()
                    {
                        ConsumeWhitespace();
                        var idStringBuilder = new StringBuilder();

                        // Read the first character, which must be a letter
                        int tempNext = stringReader.Read();
                        AssertNotEndOfInput(tempNext);
                        char nextChar = (char)tempNext;

                        if (char.IsLetter(nextChar) || nextChar == '_')
                        {
                            idStringBuilder.Append((char)tempNext);
                        }
                        else
                        {
                            throw new ArgumentException($"Expected an identifier inside a format function in line \"{input}\"");
                        }

                        // Read zero or more letters, numbers, or underscores
                        while (true)
                        {
                            tempNext = stringReader.Peek();
                            if (tempNext == -1)
                            {
                                break;
                            }
                            nextChar = (char)tempNext;
                            if (char.IsLetterOrDigit(nextChar) || (char)tempNext == '_')
                            {
                                idStringBuilder.Append((char)tempNext);
                                stringReader.Read(); // consume it
                            }
                            else
                            {
                                // no more
                                break;
                            }
                        }
                        return idStringBuilder.ToString();
                    }

                    // string = " (\"|\\|^["])* "
                    string ExpectString()
                    {
                        ConsumeWhitespace();

                        var stringStringBuilder = new StringBuilder();

                        int tempNext = stringReader.Read();
                        AssertNotEndOfInput(tempNext);

                        char nextChar = (char)tempNext;
                        if (nextChar != '"')
                        {
                            throw new ArgumentException($"Expected a string inside a format function in line {input}");
                        }

                        while (true)
                        {
                            tempNext = stringReader.Read();
                            AssertNotEndOfInput(tempNext);
                            nextChar = (char)tempNext;                            

                            if (nextChar == '"')
                            {
                                // end of string - consume it but don't
                                // append to the final collection
                                break;
                            }
                            else if (nextChar == '\\')
                            {
                                // an escaped quote or backslash
                                int nextNext = stringReader.Read();
                                AssertNotEndOfInput(nextNext);
                                int nextNextChar = (char)nextNext;
                                if (nextNextChar == '\\' || nextNextChar == '"' || nextNextChar == '%')
                                {
                                    stringStringBuilder.Append(nextNextChar);
                                } 
                            } else if (nextChar == '%') {
                                stringStringBuilder.Append(FormatFunctionValuePlaceholder);
                            }
                            else
                            {
                                stringStringBuilder.Append(nextChar);
                            }

                        }

                        return stringStringBuilder.ToString();
                    }

                    // Consume a character, and throw an exception if it
                    // isn't the one we expect.
                    void ExpectCharacter(char character)
                    {
                        ConsumeWhitespace();

                        int tempNext = stringReader.Read();
                        AssertNotEndOfInput(tempNext);
                        if ((char)tempNext != character)
                        {
                            throw new ArgumentException($"Expected a {character} inside a format function in line \"{input}\"");
                        }
                    }

                    // Throw an exception if value represents the end of
                    // input.
                    void AssertNotEndOfInput(int value)
                    {
                        if (value == -1)
                        {
                            throw new ArgumentException($"Unexpected end of line inside a format function in line \"{input}");
                        }
                    }

                    // Read and discard all whitespace until we hit
                    // something that isn't whitespace.
                    void ConsumeWhitespace(bool allowEndOfLine = false)
                    {
                        while (true)
                        {
                            var tempNext = stringReader.Peek();
                            if (tempNext == -1 && allowEndOfLine == false)
                            {
                                throw new ArgumentException($"Unexpected end of line inside a format function in line \"{input}");
                            }

                            if (char.IsWhiteSpace((char)tempNext) == true)
                            {
                                // consume it and continue
                                stringReader.Read();
                            }
                            else
                            {
                                // no more whitespace ahead; don't
                                // consume it, but instead stop eating
                                // whitespace
                                return;
                            }
                        }
                    }
                }
            }

            lineWithReplacements = stringBuilder.ToString();
            parsedFunctions = returnedFunctions.ToArray();
        }

        /// The standard, built-in library of functions and operators.
        private class StandardLibrary : Library {

            public StandardLibrary() {

                #region Operators

                this.RegisterFunction(TokenType.Add.ToString(), 2, delegate(Value[] parameters) {
                    return parameters[0] + parameters[1];
                });

                this.RegisterFunction(TokenType.Minus.ToString(), 2, delegate(Value[] parameters) {
                    return parameters[0] - parameters[1];
                });

                this.RegisterFunction(TokenType.UnaryMinus.ToString(), 1, delegate(Value[] parameters) {
                    return -parameters[0];
                });

                this.RegisterFunction(TokenType.Divide.ToString(), 2, delegate(Value[] parameters) {
                    return parameters[0] / parameters[1];
                });

                this.RegisterFunction(TokenType.Multiply.ToString(), 2, delegate(Value[] parameters) {
                    return parameters[0] * parameters[1];
                });

                this.RegisterFunction(TokenType.Modulo.ToString(), 2, delegate(Value[] parameters) {
                    return parameters[0] % parameters[1];
                });

                this.RegisterFunction(TokenType.EqualTo.ToString(), 2, delegate(Value[] parameters) {
                    return parameters[0].Equals( parameters[1] );
                });

                this.RegisterFunction(TokenType.NotEqualTo.ToString(), 2, delegate(Value[] parameters) {

                    // Return the logical negative of the == operator's result
                    var equalTo = this.GetFunction(TokenType.EqualTo.ToString());

                    return !equalTo.Invoke(parameters).AsBool;
                });

                this.RegisterFunction(TokenType.GreaterThan.ToString(), 2, delegate(Value[] parameters) {
                    return parameters[0] > parameters[1];
                });

                this.RegisterFunction(TokenType.GreaterThanOrEqualTo.ToString(), 2, delegate(Value[] parameters) {
                    return parameters[0] >= parameters[1];
                });

                this.RegisterFunction(TokenType.LessThan.ToString(), 2, delegate(Value[] parameters) {
                    return parameters[0] < parameters[1];
                });

                this.RegisterFunction(TokenType.LessThanOrEqualTo.ToString(), 2, delegate(Value[] parameters) {
                    return parameters[0] <= parameters[1];
                });

                this.RegisterFunction(TokenType.And.ToString(), 2, delegate(Value[] parameters) {
                    return parameters[0].AsBool && parameters[1].AsBool;
                });

                this.RegisterFunction(TokenType.Or.ToString(), 2, delegate(Value[] parameters) {
                    return parameters[0].AsBool || parameters[1].AsBool;
                });

                this.RegisterFunction(TokenType.Xor.ToString(), 2, delegate(Value[] parameters) {
                    return parameters[0].AsBool ^ parameters[1].AsBool;
                });

                this.RegisterFunction(TokenType.Not.ToString(), 1, delegate(Value[] parameters) {
                    return !parameters[0].AsBool;
                });

                #endregion Operators
			}
		}

    }
}<|MERGE_RESOLUTION|>--- conflicted
+++ resolved
@@ -103,10 +103,11 @@
         /// An option to be presented to the user.
         /// </summary>
         public struct Option {
-            internal Option(Line line, int id)
+            internal Option(Line line, int id, string destinationNode)
             {
                 Line = line;
                 ID = id;
+                DestinationNode = destinationNode;
             }
 
             /// <summary>
@@ -129,6 +130,12 @@
             /// cref="Dialogue.SetSelectedOption(int)"/>.
             /// </remarks>
             public int ID {get; private set;}
+
+            /// <summary>
+            /// Gets the name of the node that will be run if this option
+            /// is selected.
+            /// </summary>
+            public string DestinationNode { get; private set; }
         }
         
         /// <summary>
@@ -159,7 +166,6 @@
         public string Text {get; private set;}
     }
 
-<<<<<<< HEAD
     /// <summary>
     /// Represents a method that receives diagnostic messages and error
     /// information from a <see cref="Dialogue"/>.
@@ -170,16 +176,6 @@
     /// </remarks>
     /// <param name="message">The text that should be logged.</param>
     public delegate void Logger(string message);
-=======
-    /// Information about stuff that the client should handle.
-    /** (Currently this just wraps a single field, but doing it like this
-     * gives us the option to add more stuff later without breaking the API.)
-     */
-    public struct Line { public string text; }
-    public struct Options { public IList<string> options; }
-    public struct OptionNames { public IList<string> optionNames; }
-    public struct Command { public string text; }
->>>>>>> 5944abcf
 
     /// <summary>Provides a mechanism for storing and retrieving instances
     /// of the <see cref="Value"/> class.</summary>
@@ -382,7 +378,6 @@
             ContinueExecution,
         }
 
-<<<<<<< HEAD
         /// <summary>
         /// Represents the method that is called when the Dialogue delivers
         /// a <see cref="Line"/>.
@@ -508,25 +503,6 @@
             get => vm.optionsHandler;
             set => vm.optionsHandler = value;
         }
-=======
-        /// The client should show a list of options, and call
-        /// setSelectedOptionDelegate before asking for the
-        /// next line. It's an error if you don't.
-        public class OptionSetResult : RunnerResult {
-            public Options options;
-            public OptionNames optionNames;
-            public OptionChooser setSelectedOptionDelegate;
-
-            public OptionSetResult (IList<string> optionStrings, IList<string> optionNameStrings , OptionChooser setSelectedOption) {
-                var options = new Options();
-                var optionNames = new OptionNames();
-                options.options = optionStrings;
-                optionNames.optionNames = optionNameStrings;
-                this.options = options;
-                this.optionNames = optionNames;
-                this.setSelectedOptionDelegate = setSelectedOption;
-            }
->>>>>>> 5944abcf
 
         /// <summary>
         /// Gets or sets the <see cref="CommandHandler"/> that is called
