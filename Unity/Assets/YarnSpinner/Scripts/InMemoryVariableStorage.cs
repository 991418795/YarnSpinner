﻿/*

The MIT License (MIT)

Copyright (c) 2015-2017 Secret Lab Pty. Ltd. and Yarn Spinner contributors.

Permission is hereby granted, free of charge, to any person obtaining a copy
of this software and associated documentation files (the "Software"), to deal
in the Software without restriction, including without limitation the rights
to use, copy, modify, merge, publish, distribute, sublicense, and/or sell
copies of the Software, and to permit persons to whom the Software is
furnished to do so, subject to the following conditions:

The above copyright notice and this permission notice shall be included in all
copies or substantial portions of the Software.

THE SOFTWARE IS PROVIDED "AS IS", WITHOUT WARRANTY OF ANY KIND, EXPRESS OR
IMPLIED, INCLUDING BUT NOT LIMITED TO THE WARRANTIES OF MERCHANTABILITY,
FITNESS FOR A PARTICULAR PURPOSE AND NONINFRINGEMENT. IN NO EVENT SHALL THE
AUTHORS OR COPYRIGHT HOLDERS BE LIABLE FOR ANY CLAIM, DAMAGES OR OTHER
LIABILITY, WHETHER IN AN ACTION OF CONTRACT, TORT OR OTHERWISE, ARISING FROM,
OUT OF OR IN CONNECTION WITH THE SOFTWARE OR THE USE OR OTHER DEALINGS IN THE
SOFTWARE.

*/

using UnityEngine;
using System.Collections;
using System.Collections.Generic;
using Yarn.Unity;

namespace Yarn.Unity {

    /// <summary>
    /// An simple implementation of DialogueUnityVariableStorage, which
    /// stores everything in memory.
    /// </summary>
    /// <remarks>
    /// This class does not perform any saving or loading on its own, but
    /// you can enumerate over the variables by using a `foreach` loop:
    /// 
    /// <![CDATA[
    /// ```csharp    
    /// // 'storage' is an InMemoryVariableStorage    
    /// foreach (var variable in storage) {
    ///         string name = variable.Key;
    ///         Yarn.Value value = variable.Value;
    /// }   
    /// ```
    /// ]]>
    /// 
    /// </remarks>    
    public class InMemoryVariableStorage : VariableStorageBehaviour, IEnumerable<KeyValuePair<string, Yarn.Value>>
    {

        /// Where we actually keeping our variables
        private Dictionary<string, Yarn.Value> variables = new Dictionary<string, Yarn.Value> ();

        /// <summary>
        /// A default value to apply when the object wakes up, or when
        /// ResetToDefaults is called.
        /// </summary>
        [System.Serializable]
        public class DefaultVariable
        {
            /// <summary>
            /// The name of the variable.
            /// </summary>
            /// <remarks>
            /// Do not include the `$` prefix in front of the variable
            /// name. It will be added for you.
            /// </remarks>
            public string name;

            /// <summary>
            /// The value of the variable, as a string.
            /// </summary>
            /// <remarks>
            /// This string will be converted to the appropriate type,
            /// depending on the value of <see cref="type"/>.
            /// </remarks>
            public string value;

            /// <summary>
            /// The type of the variable.
            /// </summary>
            public Yarn.Value.Type type;
        }

        /// <summary>
        /// The list of default variables that should be present in the
        /// InMemoryVariableStorage when the scene loads.
        /// </summary>
        public DefaultVariable[] defaultVariables;

        [Header("Optional debugging tools")]
        
        /// A UI.Text that can show the current list of all variables. Optional.
        [SerializeField] 
<<<<<<< HEAD
        internal UnityEngine.UI.Text debugTextView = default;
=======
        internal UnityEngine.UI.Text debugTextView;
>>>>>>> 1a63f947

        /// Reset to our default values when the game starts
        internal void Awake ()
        {
            ResetToDefaults ();
        }

        /// <summary>
        /// Removes all variables, and replaces them with the variables
        /// defined in <see cref="defaultVariables"/>.
        /// </summary>
        public override void ResetToDefaults ()
        {
            Clear ();

            // For each default variable that's been defined, parse the
            // string that the user typed in in Unity and store the
            // variable
            foreach (var variable in defaultVariables) {
                
                object value;

                switch (variable.type) {
                case Yarn.Value.Type.Number:
                    float f = 0.0f;
                    float.TryParse(variable.value, out f);
                    value = f;
                    break;

                case Yarn.Value.Type.String:
                    value = variable.value;
                    break;

                case Yarn.Value.Type.Bool:
                    bool b = false;
                    bool.TryParse(variable.value, out b);
                    value = b;
                    break;

                case Yarn.Value.Type.Variable:
                    // We don't support assigning default variables from
                    // other variables yet
                    Debug.LogErrorFormat("Can't set variable {0} to {1}: You can't " +
                        "set a default variable to be another variable, because it " +
                        "may not have been initialised yet.", variable.name, variable.value);
                    continue;

                case Yarn.Value.Type.Null:
                    value = null;
                    break;

                default:
                    throw new System.ArgumentOutOfRangeException ();

                }

                var v = new Yarn.Value(value);

                SetValue ("$" + variable.name, v);
            }
        }

        /// <summary>
        /// Stores a <see cref="Value"/>.
        /// </summary>
        /// <param name="variableName">The name to associate with this
        /// variable.</param>
        /// <param name="value">The value to store.</param>
        public override void SetValue (string variableName, Value value)
        {
            // Copy this value into our list
            variables[variableName] = new Yarn.Value(value);
        }

        /// <summary>
        /// Retrieves a <see cref="Value"/> by name.
        /// </summary>
        /// <param name="variableName">The name of the variable to retrieve
        /// the value of.</param>
        /// <returns>The <see cref="Value"/>. If a variable by the name of
        /// <paramref name="variableName"/> is not present, returns a value
        /// representing `null`.</returns>
        public override Value GetValue (string variableName)
        {
            // If we don't have a variable with this name, return the null
            // value
            if (variables.ContainsKey(variableName) == false)
                return Yarn.Value.NULL;
            
            return variables [variableName];
        }

        /// <summary>
        /// Removes all variables from storage.
        /// </summary>
        public override void Clear ()
        {
            variables.Clear ();
        }

        /// If we have a debug view, show the list of all variables in it
        internal void Update ()
        {
            if (debugTextView != null) {
                var stringBuilder = new System.Text.StringBuilder ();
                foreach (KeyValuePair<string,Yarn.Value> item in variables) {
                    string debugDescription;
                    switch (item.Value.type) {
                        case Value.Type.Bool:
                            debugDescription = item.Value.AsBool.ToString();
                            break;
                        case Value.Type.Null:
                            debugDescription = "null";
                            break;
                        case Value.Type.Number:
                            debugDescription = item.Value.AsNumber.ToString();
                            break;
                        case Value.Type.String:
                            debugDescription = $@"""{item.Value.AsString}""";
                            break;
                        default:
                            debugDescription = "<unknown>";
                            break;

                    }
                    stringBuilder.AppendLine (string.Format ("{0} = {1}",
                                                            item.Key,
                                                            debugDescription));
                }
                debugTextView.text = stringBuilder.ToString ();
                debugTextView.SetAllDirty();
            }
        }

        /// <summary>
        /// Returns an <see cref="IEnumerator{T}"/> that iterates over all
        /// variables in this object.
        /// </summary>
        /// <returns>An iterator over the variables.</returns>
        IEnumerator<KeyValuePair<string, Value>> IEnumerable<KeyValuePair<string, Yarn.Value>>.GetEnumerator()
        {
            return ((IEnumerable<KeyValuePair<string, Value>>)variables).GetEnumerator();
        }

        /// <summary>
        /// Returns an <see cref="IEnumerator"/> that iterates over all
        /// variables in this object.
        /// </summary>
        /// <returns>An iterator over the variables.</returns>        
        IEnumerator IEnumerable.GetEnumerator()
        {
            return ((IEnumerable<KeyValuePair<string, Value>>)variables).GetEnumerator();
        }
    }
}<|MERGE_RESOLUTION|>--- conflicted
+++ resolved
@@ -97,11 +97,7 @@
         
         /// A UI.Text that can show the current list of all variables. Optional.
         [SerializeField] 
-<<<<<<< HEAD
-        internal UnityEngine.UI.Text debugTextView = default;
-=======
         internal UnityEngine.UI.Text debugTextView;
->>>>>>> 1a63f947
 
         /// Reset to our default values when the game starts
         internal void Awake ()
